--- conflicted
+++ resolved
@@ -74,10 +74,7 @@
                 registerRequest.email(), registerRequest.phone(), registerRequest.username());
 
         if (userRepository.findByUsername(registerRequest.username()).isPresent()) {
-<<<<<<< HEAD
-=======
             log.error("User with provided email, username, or phone already exists.");
->>>>>>> 3a980d27
             throw new UserAlreadyExistsException("User with provided email, username, or phone already exists.");
         }
 
