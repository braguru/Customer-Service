spring:
  application:
    name: Customer Service
  datasource:
    url: ${DATABASE_URL}
    username: ${DATABASE_USERNAME}
    password: ${DATABASE_PASSWORD}
    driver-class-name: org.postgresql.Driver
  jpa:
    hibernate:
      ddl-auto: create-drop
    show-sql: false
    properties:
      hibernate.hibernate:
        format_sql: true
    database-platform: org.hibernate.dialect.PostgreSQLDialect
    database: postgresql
  flyway:
    baseline-description: Baseline migration
    baseline-version: 0
    baseline-on-migrate: true
    enabled: true
    locations: classpath:db/migration
    user: ${DATABASE_USERNAME}
    password: ${DATABASE_PASSWORD}
    url: ${DATABASE_URL}
<<<<<<< HEAD
  mail:
    host: ${EMAIL_HOST}
    port: ${EMAIL_PORT}
    username: ${EMAIL_USERNAME}
    password: ${EMAIL_PASSWORD}
    properties:
      mail:
        smtp:
          auth: true
          starttls:
            enable: true

logging:
  level:
    org:
      springframework:
        security=TRACE:

server:
  port: 9090

twilio:
  account-sid: ${TWILIO_ACCOUNT_SID}
  auth-token: ${TWILIO_AUTH_TOKEN}
  trial-number: ${TWILIO_TRIAL_NUMBER}
=======

server:
  port: 9090
>>>>>>> 328b3932
<|MERGE_RESOLUTION|>--- conflicted
+++ resolved
@@ -24,7 +24,7 @@
     user: ${DATABASE_USERNAME}
     password: ${DATABASE_PASSWORD}
     url: ${DATABASE_URL}
-<<<<<<< HEAD
+
   mail:
     host: ${EMAIL_HOST}
     port: ${EMAIL_PORT}
@@ -43,15 +43,11 @@
       springframework:
         security=TRACE:
 
+
 server:
   port: 9090
 
 twilio:
   account-sid: ${TWILIO_ACCOUNT_SID}
   auth-token: ${TWILIO_AUTH_TOKEN}
-  trial-number: ${TWILIO_TRIAL_NUMBER}
-=======
-
-server:
-  port: 9090
->>>>>>> 328b3932
+  trial-number: ${TWILIO_TRIAL_NUMBER}