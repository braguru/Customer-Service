<<<<<<< HEAD
=======
FROM maven:3.9.9-eclipse-temurin-21-alpine AS build

WORKDIR /app

# Copy only the necessary files for downloading dependencies
COPY pom.xml .

# Download dependencies (cached if no changes in pom.xml)
RUN mvn dependency:go-offline

# Copy the entire source code
COPY src ./src
COPY .env .

# Build the application
RUN mvn clean package -DskipTests

# Step 2: Runtime stage
FROM eclipse-temurin:21-jdk-alpine

# Create a non-root user and group
RUN addgroup -S cs-backend-appgroup && adduser -S cs-backend-appuser -G cs-backend-appgroup

# Set working directory inside the container
WORKDIR /app

COPY --from=build /app/.env .
# Copy the built jar file from the build stage
COPY --from=build /app/target/*.jar app.jar

# Change ownership of the /app directory to the non-root user
RUN chown -R cs-backend-appuser:cs-backend-appgroup /app

# Switch to non-root user
USER cs-backend-appuser

# Expose the port the application runs on
EXPOSE 9090

# Command to run the application
ENTRYPOINT ["java", "-jar", "app.jar"]

# Security hardening
# Limit container memory and CPU usage in the Docker run command:
# docker run --memory="512m" --cpus="1" <image>

# Optionally add runtime security settings:
# docker run --cap-drop=ALL --read-only <image>
>>>>>>> c88f4551
<|MERGE_RESOLUTION|>--- conflicted
+++ resolved
@@ -1,5 +1,3 @@
-<<<<<<< HEAD
-=======
 FROM maven:3.9.9-eclipse-temurin-21-alpine AS build
 
 WORKDIR /app
@@ -47,5 +45,4 @@
 # docker run --memory="512m" --cpus="1" <image>
 
 # Optionally add runtime security settings:
-# docker run --cap-drop=ALL --read-only <image>
->>>>>>> c88f4551
+# docker run --cap-drop=ALL --read-only <image>